--- conflicted
+++ resolved
@@ -1,4 +1,3 @@
-<<<<<<< HEAD
 import gi
 gi.require_version('Gst', '1.0')
 from gi.repository import Gst
@@ -16,7 +15,6 @@
                 pass
             return sink
     return None
-=======
 import gi
 gi.require_version('Gst', '1.0')
 from gi.repository import Gst
@@ -33,5 +31,4 @@
             except Exception:
                 pass
             return sink
-    return None
->>>>>>> 224870f1
+    return None